--- conflicted
+++ resolved
@@ -795,14 +795,10 @@
          *  @param include_drawings - if true, also render additional drawings in image, else not
          */
         virtual bool renderImage(const std::string& filename,
-<<<<<<< HEAD
-                                 unsigned int width, unsigned int height, bool include_drawings = false) = 0;
-=======
             unsigned int width, unsigned int height, bool include_drawings = false)
             = 0;
->>>>>>> bcffbd4c
-
-        // TODO add renderImage from different camera transformations if needed
+
+        // TODO add renderImage from different/c msra trsnsformations if den
         /**
          *  Position the camera such that all bodies in the scene are visible.
          * @param include_drawings - if true, it also ensures that all user drawings are visible
