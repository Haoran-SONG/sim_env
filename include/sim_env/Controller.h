//
// Created by joshua on 7/13/17.
//

#ifndef SIM_ENV_CONTROLLER_H
#define SIM_ENV_CONTROLLER_H

#include <Eigen/Dense>
#include <memory>
#include <sim_env/SimEnv.h>

namespace sim_env {
class Controller;
typedef std::shared_ptr<Controller> ControllerPtr;
typedef std::shared_ptr<const Controller> ControllerConstPtr;
typedef std::weak_ptr<Controller> ControllerWeakPtr;
typedef std::weak_ptr<const Controller> ControllerWeakConstPtr;

class MDController;
typedef std::shared_ptr<MDController> MDControllerPtr;
typedef std::shared_ptr<const MDController> MDControllerConstPtr;
typedef std::weak_ptr<MDController> MDControllerWeakPtr;
typedef std::weak_ptr<const MDController> MDControllerWeakConstPtr;

class PIDController;
typedef std::shared_ptr<PIDController> PIDControllerPtr;
typedef std::shared_ptr<const PIDController> PIDControllerConstPtr;
typedef std::weak_ptr<PIDController> PIDControllerWeakPtr;
typedef std::weak_ptr<const PIDController> PIDControllerWeakConstPtr;

class IndependentMDPIDController;
typedef std::shared_ptr<IndependentMDPIDController> IndependentMDPIDControllerPtr;
typedef std::shared_ptr<const IndependentMDPIDController> IndependentMDPIDControllerConstPtr;
typedef std::weak_ptr<IndependentMDPIDController> IndependentMDPIDControllerWeakPtr;
typedef std::weak_ptr<const IndependentMDPIDController> IndependentMDPIDControllerWeakConstPtr;

class RobotPositionController;
typedef std::shared_ptr<RobotPositionController> RobotPositionControllerPtr;
typedef std::shared_ptr<const RobotPositionController> RobotPositionControllerConstPtr;
typedef std::weak_ptr<RobotPositionController> RobotPositionControllerWeakPtr;
typedef std::weak_ptr<const RobotPositionController> RobotPositionControllerWeakConstPtr;

class RobotVelocityController;
typedef std::shared_ptr<RobotVelocityController> RobotVelocityControllerPtr;
typedef std::shared_ptr<const RobotVelocityController> RobotVelocityControllerConstPtr;
typedef std::weak_ptr<RobotVelocityController> RobotVelocityControllerWeakPtr;
typedef std::weak_ptr<const RobotVelocityController> RobotVelocityControllerWeakConstPtr;

/**
     * Base-class for controllers for one-dimensional states.
     */
class Controller {
public:
    /**
         * Set the current target state.
         * @param target_state - floating number target state
         */
    virtual void setTarget(float target_state) = 0;
    /**
         * Returns the last set target state.
         * @return last set target state
         */
    virtual float getTarget() const = 0;
    /**
         * Returns whether the target is reached for the given state.
         * @param current_state - current state of the system
         * @param threshold - error threshold
         * @return true, iff ||current_state - target_state|| < threshold according
         *          to an implementation specific norm ||.||
         */
    virtual bool isTargetSatisfied(float current_state, float threshold = 0.001f) const = 0;
    /**
         * Compute control output for the current state.
         * @param current_state - state for which a control output should be computed
         * @return control signal
         */
    virtual float control(float current_state) = 0;
    /**
         * Reset the controller to its initial state.
         */
    virtual void reset() = 0;
};

/**
     * Base-class for multi-dimensional controllers.
     */
class MDController {
public:
    /**
         * Set the target state for the control.
         * @param target_state - target state of currently set dimension. Undefined behavior,
         *              the dimension differs from the last set dimension.
         */
    virtual void setTarget(const Eigen::VectorXf& target_state) = 0;

    /**
         * Returns the last set target state.
         * @param target_state - will contain the last set target state
         */
    virtual void getTarget(Eigen::VectorXf& target_state) const = 0;

    /**
         * Returns whether the target is reached for the given state.
         * @param current_state - current state of the system
         * @param threshold - error threshold
         * @return true, iff ||current_state - target_state|| < threshold according
         *          to an implementation specific norm ||.||
         */
    virtual bool isTargetSatisfied(Eigen::VectorXf& current_state, float threshold = 0.001f) const = 0;

    /**
         * Compute control output for the current state.
         * @param output - the computed control signal
         * @param current_state - the state to compute a control for.
         *                        Must have dimension equal to getStateDimension()
         */
    virtual void control(Eigen::VectorXf& output, const Eigen::VectorXf& current_state) = 0;

    /**
         * Resets the controller to its initial state.
         */
    virtual void reset() = 0;

    /**
         * Returns the currently set state dimension.
         * @return state dimension
         */
    virtual unsigned int getStateDimension() = 0;

    /**
         * Sets the state dimension and resets the controller.
         * @param dim - state dimension
         */
    virtual void setStateDimension(unsigned int dim) = 0;
};

/**
     * A PID controller for a one-dimensional state.
     */
class PIDController : public Controller {
public:
    PIDController(float kp = 1.0, float ki = 0.1, float kd = 0.0);
    virtual ~PIDController();
    void setKp(float kp);
    void setKi(float ki);
    void setKd(float kd);
    void setGains(float kp, float ki, float kd);
    virtual void setTarget(float target_state) override;
    virtual float getTarget() const override;
    virtual bool isTargetSatisfied(float current_state, float threshold = 0.001f) const override;
    virtual float control(float current_state) override;
    virtual void reset() override;

private:
    float _target;
    float _kp;
    float _ki;
    float _kd;
    float _integral_part;
    float _prev_error;
};

/**
     * A simple multi-dimensional controller where each degree of freedom is controlled
     * independently by one PID controller.
     */
class IndependentMDPIDController : public MDController {
public:
    IndependentMDPIDController(float kp, float ki, float kd);
    ~IndependentMDPIDController();

    virtual void setTarget(const Eigen::VectorXf& target_state) override;
    virtual void getTarget(Eigen::VectorXf& target_state) const override;
    virtual void control(Eigen::VectorXf& output, const Eigen::VectorXf& current_state) override;
    virtual void reset() override;
    virtual bool isTargetSatisfied(Eigen::VectorXf& current_state, float threshold = 0.001f) const override;
    virtual void setGains(const Eigen::VectorXf& kps, const Eigen::VectorXf& kis, const Eigen::VectorXf& kds);
    virtual void setGains(float kp, float ki, float kd);
    virtual void setKps(const Eigen::VectorXf& kps);
    virtual void setKp(float kp);
    virtual void setKis(const Eigen::VectorXf& kis);
    virtual void setKi(float ki);
    virtual void setKds(const Eigen::VectorXf& kds);
    virtual void setKd(float kd);
    virtual unsigned int getStateDimension() override;
    virtual void setStateDimension(unsigned int dim) override;

private:
    std::vector<PIDController> _controllers;
    float _default_kp;
    float _default_ki;
    float _default_kd;
};

class RobotController {
public:
    /***
     * Both PositionProjectionFn and VelocityProjectionFn are functions that are expected to project
     * a given position (or velocity respectively) onto a valid constraint set.
     * Empty functions are considered as no constraint. 
     * The first argument is the target position/velocity that the controller aims to move to fulfill its target.
     * The projection function may overwrite these target values as desired.
     * The second argument is a pointer to the robot that is being controlled. It can be used to obtain additional information
     * about the robot's state or even about the current world state, by accessing the world through robot->getWorld();
     */
<<<<<<< HEAD
    class RobotVelocityController {
    public:
        virtual ~RobotVelocityController() = 0;
        virtual unsigned int getTargetDimension() = 0;
        virtual void setTargetVelocity(const Eigen::VectorXf& velocity) = 0;
        virtual RobotPtr getRobot() const = 0;
        /**
         * Clone this robot controller given that the controller will operate on the
         * robot with the same name in the given world. This allows you to clone this controller
         * and run it on a cloned world.
         * @param world
         * @return
         */
        virtual RobotVelocityControllerPtr clone(WorldPtr world) = 0;
        virtual bool control(const Eigen::VectorXf& positions,
                             const Eigen::VectorXf& velocities,
                             float timestep,
                             RobotConstPtr robot,
                             Eigen::VectorXf& output) = 0;
    };
=======
    typedef std::function<void(Eigen::VectorXf&, sim_env::RobotConstPtr)> PositionProjectionFn;
    typedef std::function<void(Eigen::VectorXf&, sim_env::RobotConstPtr)> VelocityProjectionFn;
>>>>>>> 1fe7d881

    virtual ~RobotController() = 0;
    // Set position projection function to use in following control iterations.
    virtual void setPositionProjectionFn(PositionProjectionFn pos_constraint) = 0;
    // Set velocity projection function to use in following control iterations.
    virtual void setVelocityProjectionFn(VelocityProjectionFn vel_constraint) = 0;
    virtual void setTarget(const Eigen::VectorXf& target) = 0;
    virtual unsigned int getTargetDimension() const = 0;
    virtual RobotPtr getRobot() const = 0;
    virtual bool control(const Eigen::VectorXf& positions,
        const Eigen::VectorXf& velocities,
        float timestep,
        RobotConstPtr robot,
        Eigen::VectorXf& output)
        = 0;
};

typedef std::shared_ptr<RobotController> RobotControllerPtr;

/**
     * Interface for robot velocity controller.
     */
<<<<<<< HEAD
    class RobotPositionController {
    public:
        RobotPositionController(RobotPtr robot, RobotVelocityControllerPtr velocity_controller);
        ~RobotPositionController();
        void setTargetPosition(const Eigen::VectorXf& position);
        virtual RobotPtr getRobot() const;
        bool control(const Eigen::VectorXf& positions,
                     const Eigen::VectorXf& velocities,
                     float timestep,
                     RobotConstPtr robot,
                     Eigen::VectorXf& output);
        IndependentMDPIDController& getPIDController();
    private:
        IndependentMDPIDController _pid_controller;
        RobotVelocityControllerPtr _velocity_controller;
        RobotWeakPtr _robot;
    };
=======
class RobotVelocityController : public RobotController {
public:
    virtual ~RobotVelocityController() = 0;
    void setTarget(const Eigen::VectorXf& target) override;
    virtual void setTargetVelocity(const Eigen::VectorXf& velocity) = 0;
};

/**
  * Robot position controller controls the position of each DOF of a robot individually.
  */
class RobotPositionController : public RobotController {
public:
    RobotPositionController(RobotPtr robot, RobotVelocityControllerPtr velocity_controller);
    ~RobotPositionController();
    void setPositionProjectionFn(PositionProjectionFn pos_constraint) override;
    void setVelocityProjectionFn(VelocityProjectionFn vel_constraint) override;
    void setTarget(const Eigen::VectorXf& target) override;
    void setTargetPosition(const Eigen::VectorXf& position);
    unsigned int getTargetDimension() const override;
    RobotPtr getRobot() const override;
    bool control(const Eigen::VectorXf& positions,
        const Eigen::VectorXf& velocities,
        float timestep,
        RobotConstPtr robot,
        Eigen::VectorXf& output) override;
    IndependentMDPIDController& getPIDController();

protected:
    PositionProjectionFn _pos_proj_fn;
    VelocityProjectionFn _vel_proj_fn;

private:
    IndependentMDPIDController _pid_controller;
    RobotVelocityControllerPtr _velocity_controller;
    RobotWeakPtr _robot;
};

/**
 *  A position controller for a planar holonomic robot.
 */
class SE2RobotPositionController : public RobotController {
public:
    SE2RobotPositionController(RobotPtr robot, RobotVelocityControllerPtr velocity_controller);
    ~SE2RobotPositionController();
    void setPositionProjectionFn(PositionProjectionFn pos_constraint) override;
    void setVelocityProjectionFn(VelocityProjectionFn vel_constraint) override;
    void setTarget(const Eigen::VectorXf& target) override;
    void setTargetPosition(const Eigen::VectorXf& position);
    unsigned int getTargetDimension() const override;
    RobotPtr getRobot() const override;
    bool control(const Eigen::VectorXf& positions,
        const Eigen::VectorXf& velocities,
        float timestep,
        RobotConstPtr robot,
        Eigen::VectorXf& output) override;

protected:
    PositionProjectionFn _pos_proj_fn;
    VelocityProjectionFn _vel_proj_fn;
    float _cartesian_vel_limit;
    float _cartesian_acc_limit;
    float _angular_vel_limit;
    float _angular_acc_limit;
>>>>>>> 1fe7d881

private:
    RobotWeakPtr _robot;
    RobotVelocityControllerPtr _velocity_controller;
    Eigen::VectorXf _last_target;
    Eigen::VectorXf _set_point;
};
}

#endif //SIM_ENV_CONTROLLER_H<|MERGE_RESOLUTION|>--- conflicted
+++ resolved
@@ -203,31 +203,8 @@
      * The second argument is a pointer to the robot that is being controlled. It can be used to obtain additional information
      * about the robot's state or even about the current world state, by accessing the world through robot->getWorld();
      */
-<<<<<<< HEAD
-    class RobotVelocityController {
-    public:
-        virtual ~RobotVelocityController() = 0;
-        virtual unsigned int getTargetDimension() = 0;
-        virtual void setTargetVelocity(const Eigen::VectorXf& velocity) = 0;
-        virtual RobotPtr getRobot() const = 0;
-        /**
-         * Clone this robot controller given that the controller will operate on the
-         * robot with the same name in the given world. This allows you to clone this controller
-         * and run it on a cloned world.
-         * @param world
-         * @return
-         */
-        virtual RobotVelocityControllerPtr clone(WorldPtr world) = 0;
-        virtual bool control(const Eigen::VectorXf& positions,
-                             const Eigen::VectorXf& velocities,
-                             float timestep,
-                             RobotConstPtr robot,
-                             Eigen::VectorXf& output) = 0;
-    };
-=======
     typedef std::function<void(Eigen::VectorXf&, sim_env::RobotConstPtr)> PositionProjectionFn;
     typedef std::function<void(Eigen::VectorXf&, sim_env::RobotConstPtr)> VelocityProjectionFn;
->>>>>>> 1fe7d881
 
     virtual ~RobotController() = 0;
     // Set position projection function to use in following control iterations.
@@ -250,30 +227,19 @@
 /**
      * Interface for robot velocity controller.
      */
-<<<<<<< HEAD
-    class RobotPositionController {
-    public:
-        RobotPositionController(RobotPtr robot, RobotVelocityControllerPtr velocity_controller);
-        ~RobotPositionController();
-        void setTargetPosition(const Eigen::VectorXf& position);
-        virtual RobotPtr getRobot() const;
-        bool control(const Eigen::VectorXf& positions,
-                     const Eigen::VectorXf& velocities,
-                     float timestep,
-                     RobotConstPtr robot,
-                     Eigen::VectorXf& output);
-        IndependentMDPIDController& getPIDController();
-    private:
-        IndependentMDPIDController _pid_controller;
-        RobotVelocityControllerPtr _velocity_controller;
-        RobotWeakPtr _robot;
-    };
-=======
 class RobotVelocityController : public RobotController {
 public:
     virtual ~RobotVelocityController() = 0;
     void setTarget(const Eigen::VectorXf& target) override;
     virtual void setTargetVelocity(const Eigen::VectorXf& velocity) = 0;
+    /**
+     * Clone this robot controller given that the controller will operate on the
+     * robot with the same name in the given world. This allows you to clone this controller
+     * and run it on a cloned world.
+     * @param world
+     * @return
+     */
+    virtual RobotVelocityControllerPtr clone(WorldPtr world) = 0;
 };
 
 /**
@@ -332,7 +298,6 @@
     float _cartesian_acc_limit;
     float _angular_vel_limit;
     float _angular_acc_limit;
->>>>>>> 1fe7d881
 
 private:
     RobotWeakPtr _robot;
